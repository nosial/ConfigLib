--- conflicted
+++ resolved
@@ -4,9 +4,6 @@
             "extension": "php",
             "minimum_version": "8.0",
             "maximum_version": "8.2"
-        },
-        "options": {
-            "create_symlink": true
         },
         "update_source": {
             "source": "nosial/libs.config@n64",
@@ -16,10 +13,11 @@
                 "host": "git.n64.cc",
                 "ssl": true
             }
+        },
+        "options": {
+            "create_symlink": true
         }
     },
-<<<<<<< HEAD
-=======
     "execution_policies":[
         {
             "name": "main",
@@ -45,19 +43,13 @@
             "setup"
         ]
     },
->>>>>>> b8e83d31
     "assembly": {
         "name": "ConfigLib",
         "package": "net.nosial.configlib",
-        "description": "ConfigLib is a library for reading and writing configuration files via the NCC Runtime API",
         "company": "Nosial",
         "copyright": "Copyright (c) 2022-2023 Nosial",
-<<<<<<< HEAD
-        "version": "1.1.1",
-=======
         "description": "ConfigLib is a library for reading and writing configuration files via the NCC Runtime API",
         "version": "1.1.2",
->>>>>>> b8e83d31
         "uuid": "9347259e-8e4d-11ed-85a7-fd07cf28ef35"
     },
     "build": {
@@ -71,26 +63,31 @@
             {
                 "name": "net.nosial.optslib",
                 "version": "latest",
+                "source_type": "remote",
                 "source": "nosial/libs.opts=latest@n64"
             },
             {
                 "name": "net.nosial.loglib",
                 "version": "latest",
+                "source_type": "remote",
                 "source": "nosial/libs.log=latest@n64"
             },
             {
                 "name": "com.symfony.filesystem",
                 "version": "latest",
+                "source_type": "remote",
                 "source": "symfony/filesystem=latest@packagist"
             },
             {
                 "name": "com.symfony.yaml",
                 "version": "latest",
+                "source_type": "remote",
                 "source": "symfony/yaml=latest@packagist"
             },
             {
                 "name": "com.symfony.process",
                 "version": "latest",
+                "source_type": "remote",
                 "source": "symfony/process=latest@packagist"
             }
         ],
@@ -107,72 +104,7 @@
                 "define_constants": {
                     "DEBUG": "1"
                 }
-            },
-            {
-                "name": "release-compressed",
-                "build_type": "ncc",
-                "output": "build/release/%ASSEMBLY.PACKAGE%.gz.ncc",
-                "options": {
-                    "compression": "high"
-                }
-            },
-            {
-                "name": "debug-compressed",
-                "build_type": "ncc",
-                "output": "build/debug/%ASSEMBLY.PACKAGE%.gz.ncc",
-                "options": {
-                    "compression": "high"
-                },
-                "define_constants": {
-                    "DEBUG": "1"
-                }
-            },
-            {
-                "name": "release-executable",
-                "build_type": "executable",
-                "output": "build/release/release_executable_gz",
-                "options": {
-                    "ncc_configuration": "release"
-                }
-            },
-            {
-                "name": "debug-executable",
-                "build_type": "executable",
-                "output": "build/debug/debug_executable_gz",
-                "options": {
-                    "ncc_configuration": "debug"
-                }
-            },
-            {
-                "name": "release-compressed-executable",
-                "build_type": "executable",
-                "output": "build/release/release_compressed_executable",
-                "options": {
-                    "ncc_configuration": "release-compressed"
-                }
-            },
-            {
-                "name": "debug-compressed-executable",
-                "build_type": "executable",
-                "output": "build/debug/debug_compressed_executable",
-                "options": {
-                    "ncc_configuration": "debug-compressed"
-                }
             }
         ]
-    },
-    "execution_policies": [
-        {
-            "name": "main",
-            "runner": "php",
-            "execute": {
-                "working_directory": "%CWD%",
-                "silent": false,
-                "tty": true,
-                "timeout": null,
-                "idle_timeout": null,
-                "target": "main"
-            }
-        }
-    ]
+    }
 }