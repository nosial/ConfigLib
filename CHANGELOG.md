--- conflicted
+++ resolved
@@ -5,11 +5,6 @@
 The format is based on [Keep a Changelog](https://keepachangelog.com/en/1.0.0/),
 and this project adheres to [Semantic Versioning](https://semver.org/spec/v2.0.0.html).
 
-<<<<<<< HEAD
-## [1.1.1] - 2024-10-13
-
-This update introduces a new build system
-=======
 ## [1.1.2] - 2024-09-27
 
 This update fixes a critical bug where configuration files may not be found when using different user accounts,
@@ -43,7 +38,6 @@
 ### Fixed
  - Fixed regex patterns to be more robust
 
->>>>>>> b8e83d31
 
 
 ## [1.0.4] - 2023-08-12
